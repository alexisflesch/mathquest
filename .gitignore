# Ignore admin secret file
.admin_secret

# Ignore .vscode directory
.vscode/

# Ignore database info
postgre.md

# Ignore all .env files
.env
# Ignore all .env files in any directory
**/.env

<<<<<<< HEAD
# Ignore node_modules
node_modules

**/vuepress/docs/.vuepress/.temp/
=======
# Ignore deploy script
script/deploy_to_vps.sh

# Ignore node_modules directory
node_modules/

# Ignore tex and pdf
>>>>>>> c8adb6bd
*.tex
*.pdf<|MERGE_RESOLUTION|>--- conflicted
+++ resolved
@@ -12,19 +12,8 @@
 # Ignore all .env files in any directory
 **/.env
 
-<<<<<<< HEAD
-# Ignore node_modules
 node_modules
 
 **/vuepress/docs/.vuepress/.temp/
-=======
-# Ignore deploy script
-script/deploy_to_vps.sh
-
-# Ignore node_modules directory
-node_modules/
-
-# Ignore tex and pdf
->>>>>>> c8adb6bd
 *.tex
 *.pdf